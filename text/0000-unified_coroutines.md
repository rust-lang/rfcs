--- conflicted
+++ resolved
@@ -76,42 +76,29 @@
 
 1. Assigning into the name to denote that the value is changed
 ```rust
-<<<<<<< HEAD
-let gen = |name: &static str| {
-=======
 let gen = |name :&'static str| {
->>>>>>> 7f7fd40e
     name = yield "hello";
     name = yield name;
 }
 ```
-We are unable to denote assignment to multiple values at the same time. 
+We are unable to denote assignment to multiple values at the same time, and would therefore have to revert to using a tuple and possibly some kind of
+destructuring assignment.
 
 2. Creating a new binding upon each yield
 ```rust
-<<<<<<< HEAD
-let gen = |name: &static str| {
-=======
 let gen = |name :&'static str| {
->>>>>>> 7f7fd40e
+
     let (name, ) = yield "hello";
     let (name, ) = yield name;
 }
 ```
-<<<<<<< HEAD
-We think that both of these approaches are wrong. In the first approach, we are unable to denote assignment to multiple values at the same time, and the second example denotes shadowing of the `name` binding, which also is incorrect behavior. Another issue with these approaches is, that they require the programmer, to write additional code to get the default behavior. In other words: What happens when the user does not perform the required assignment? Simply said, this code is permitted, but nonsensical:
-=======
 We are creating a new binding upon each yield point, and therefore are shadowing earlier bindings. This would mean that by default, the generator stores all of the arguments passed into it through the resumes. Another issue with these approaches is, that they require progmmer, to write additional code to get the default behavior. In other words: What happens when user does not perform the required assignment ? Simply said, this code is permitted, but nonsensical:
->>>>>>> 7f7fd40e
 ```rust
 let gen = |name: &static str| {
     yield "hello";
     let (name, ) = yield name;
 }
 ```
-<<<<<<< HEAD
-The example looks like we aren't assigning to the `name` binding, and therefore upon the second yield we should return the value which was passed into the first resume function, but the implementation of such behavior would be extremely complex and probably would not correspond to what the user wanted to do in the first place. Another problem is that this design would require making `yield` an expression, which would remove the correspondence of `yield` statement with the `return` statement.
-=======
 Another issue is, how does this work with loops ? What is the value assigned to `third` in following example ?
 ```rust
 let gen = |a| {
@@ -137,7 +124,6 @@
 ```
 Introduces a new concept of a parametrized statement, which is not used anywhere else in the language, and makes the default behavior store the passed argument inside the generator, making the easiest choice the wrong one on many cases.
 
->>>>>>> 7f7fd40e
 
 The design we propose, in which the generator arguments are mentioned only at the start of the generator most closely resembles what is hapenning. And the user can't make a mistake by not assigning to the argument bindings from the yield statement. Only drawback of this approach is, the 'magic'. Since the value of the `name` is magically changed after each `yield`. But we pose that this is very similar to a closure being 'magically' transformed into a generator if it contains a `yield` statement and as such is an acceptable amount of 'magic' behavior for this feature.
 
