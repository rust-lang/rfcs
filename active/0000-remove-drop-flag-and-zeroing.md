--- conflicted
+++ resolved
@@ -203,8 +203,6 @@
     //                                  {       pDD.y, pDS.x, some_d }
 }
 ```
-<<<<<<< HEAD
-=======
 
 Some notes about the example above:
 
@@ -216,7 +214,6 @@
 the point is that having this assignment introduce a drop-obligation
 there makes things happier at the merge point that follows it in the
 control flow.
->>>>>>> f08b515d
 
 ### Example of code with changed behavior under static drop semantics
 
